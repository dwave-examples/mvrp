# Copyright 2024 D-Wave Systems Inc.
#
# Licensed under the Apache License, Version 2.0 (the "License");
# you may not use this file except in compliance with the License.
# You may obtain a copy of the License at
#
#     http://www.apache.org/licenses/LICENSE-2.0
#
# Unless required by applicable law or agreed to in writing, software
# distributed under the License is distributed on an "AS IS" BASIS,
# WITHOUT WARRANTIES OR CONDITIONS OF ANY KIND, either express or implied.
# See the License for the specific language governing permissions and
# limitations under the License.

from __future__ import annotations

import warnings
from collections import defaultdict
from itertools import combinations
from typing import Hashable, Optional

import networkx as nx
import numpy as np
from dimod import DiscreteQuadraticModel
from dimod.variables import Variables
from dwave.optimization import Model
from dwave.optimization.generators import capacitated_vehicle_routing
from dwave.system import LeapHybridDQMSampler, LeapHybridNLSampler
from python_tsp.heuristics import solve_tsp_local_search

from app_configs import DEPOT_LABEL
from solver.ckmeans import CKMeans


class CapacitatedVehicleRoutingProblem:
    """A class to handle data and operations related to Multi-vehicle routing problem.

    Args:
        cost_function: The cost function that takes two coordinates and two labels and
            computes the cost.
    """

    def __init__(self, cost_function) -> None:
        self._cost_callback = cost_function

        self._depots = Variables()
        self._clients = Variables()
        self._vehicles = Variables()

        self._coordinates = {}
        self._solution = {}

        self._vehicle_capacity = {}
        self._costs = {}
        self._demand = {}
        self._paths = {}

        self._optimization = {}

    @property
    def solution(self) -> dict[Hashable, nx.DiGraph]:
        """Solution for the problem."""
        return self._solution

    @property
    def paths(self) -> dict[int, list[int]]:
        """Solution paths for each of the vehicles."""
        return self._paths

    @property
    def vehicles(self) -> Variables:
        """Variables of vehicles by labels and capacities."""
        return self._vehicles

    @property
    def depots(self) -> Variables:
        """Variables of depot(s) by coordinates."""
        return self._depots

    @property
    def demand(self) -> dict[int, int]:
        """Dictionary of client labels and demands"""
        return self._demand

    @property
    def clients(self) -> int:
        """List of client labels."""
        return self._clients

    @property
    def locations(self) -> dict[int, tuple[float, float]]:
        """Dictionary of coordinates for each client location."""
        return self._coordinates

    @property
    def costs(self) -> dict[tuple[float, float], float]:
        """Dictionary of costs for each edge."""
        return self._costs

    def add_depots(self, coordinates: dict[int, tuple]) -> None:
        """Add depot(s) by coordinates.

        Args:
            coordinates: Coordinates for each added depot.
        """
        self._coordinates.update(coordinates)
        for label in coordinates:
            if label in self._clients:
                raise ValueError(f"{DEPOT_LABEL} cannot be in the same location as a client.")

            self._depots._append(label)

    def add_clients(self, coordinates: dict, demand: dict) -> None:
        """Add clients by coordinates and supply demand.

        Args:
            coordinates: A dictionary of label, coordinates.
            demand: A dictionary of client labels and demands.
        """
        for label, co_1 in coordinates.items():
            for key, co_2 in self._coordinates.items():
                if label in self._depots:
                    continue

                # add cost for each new added edge (directed)
                self._costs[label, key] = self._cost_callback(co_1, co_2, label, key)
                self._costs[key, label] = self._cost_callback(co_2, co_1, key, label)

            # add new coordinate to clients and add/update existing coordinates
            self._clients._append(label)
            self._coordinates[label] = co_1

        self._demand.update(demand)

    def add_vehicles(self, capacity: dict) -> None:
        """Add vehicles by labels and capacities.

        Args:
            capacity: A dictionary of vehicle labels and capacities.
        """
        for label in capacity:
            self._vehicles._append(label)
        self._vehicle_capacity.update(capacity)

    def _get_nl(self) -> None:
        """Get and set NL model."""
        self._optimization["nl"] = self.generate_nl_model()

    def solve_hybrid_nl(self, time_limit: Optional[float] = None) -> None:
        """Find vehicle routes using Hybrid NL Solver.

        Args:
            time_limit: Time limit for the NL solver.
        """
        if not self._clustering_feasible():
            raise ValueError("Clustering not feasible due to demand being higher than capacity.")

        sampler = LeapHybridNLSampler()

        # Get and set the NL model
        self._get_nl()

        sampler.sample(self._optimization["nl"], time_limit=time_limit, label="MVRP Demo")

        self.parse_solution_nl()

    def cluster_dqm(
        self, capacity_penalty_strength: float, time_limit: Optional[float] = None, **kwargs
    ) -> None:
        """Cluster the client locations using the DQM.

        Other keyword args are passed on to the LeapHybridDQMSampler.

        Args:
            capacity_penalty_strength (float): Dictates the penalty for violating vehicle capacity.
            time_limit: Time limit for the DQM sampler.
        """
        if not self._clustering_feasible():
            raise ValueError("Clustering not feasible due to demand being higher than capacity.")

        sampler = LeapHybridDQMSampler()

        # get and set the DQM model
        self._get_clustering_dqm(capacity_penalty_strength=capacity_penalty_strength)

        if sampler.min_time_limit(self._optimization["dqm"]) > time_limit:
            warnings.warn("Defaulting to minimum time limit for Leap Hybrid DQM Sampler.")

            # setting time_limit to None uses the minimum time limit
            time_limit = None

        res = sampler.sample_dqm(self._optimization["dqm"], time_limit=time_limit, **kwargs)
        res.resolve()

        sample = res.first.sample
        assignments = defaultdict(list)
        for v in self._clients:
            assignments[v].append(self._vehicles[int(sample[v])])

        capacity_violation = {}
        for k in self._vehicles:
            capacity_violation[k] = -self._vehicle_capacity[k]

        for v in self._clients:
            k = int(sample[v])
            capacity_violation[self._vehicles[k]] += self._demand[v]

        self._optimization["assignments"] = assignments
        self._optimization["capacity_violation"] = assignments

    def _get_clustering_dqm(self, capacity_penalty_strength) -> None:
        """Get and set DQM and offset."""
        self._optimization["dqm"], offset = self.construct_clustering_dqm(capacity_penalty_strength)
        self._optimization["dqm_offset"] = offset

    def cluster_kmeans(self, time_limit=None) -> None:
        """Cluster the client locations using the K-Means classical method.

        Args:
            time_limit: Time limit for the K-Means clusterer.
        """
        clusterer = CKMeans(k=len(self._vehicles))

        locations = [self.locations[k] for k in self._clients]
        demand = [self.demand[k] for k in self._clients]
        capacity = [self._vehicle_capacity[k] for k in self._vehicles]

        assignments = clusterer.predict(locations, demand, capacity, time_limit or 5)

        assignments = list(map(lambda x: [self._vehicles[int(x)]], assignments))
        assignments = dict(zip(self._clients, assignments))

        capacity_violation = {}
        for k in self._vehicles:
            capacity_violation[k] = -self._vehicle_capacity[k]

        self._optimization["assignments"] = assignments
        self._optimization["capacity_violation"] = assignments

    def solve_tsp_heuristic(self) -> None:
        """Solve the travelling salesman problem for each cluster."""
        clusters = {vehicle_id: list(self.depots) for vehicle_id, _ in enumerate(self._vehicles)}

        # invert self.assignments dictionary to dict[vehicle_id, location_id]
        for location_id, cluster in self.assignments.items():
            for vehicle_id in cluster:
                clusters[vehicle_id].append(location_id)

        for vehicle_id, cluster in clusters.items():
            idx = {id: i for i, id in enumerate(cluster)}

            weight_matrix = np.zeros((len(cluster), len(cluster)))
            for coord in combinations(cluster, 2):
                coord_reverse = tuple(reversed(coord))
                weight_matrix[idx[coord[0]], idx[coord[1]]] = self.costs[coord]
                weight_matrix[idx[coord[1]], idx[coord[0]]] = self.costs[coord_reverse]

            path, _ = solve_tsp_local_search(weight_matrix)

            path += [path[0]]
            cluster += [cluster[0]]
            edges = [(cluster[n], cluster[path[i + 1]]) for i, n in enumerate(path[:-1])]

            self._paths[vehicle_id] = dict(enumerate(path))
            self._solution[vehicle_id] = nx.DiGraph(edges)

    def _clustering_feasible(self) -> bool:
        """Whether clustering is feasible based on total capacity >= demand."""
        total_demand = sum(self._demand.values())
        total_capacity = sum(self._vehicle_capacity.values())
        return total_capacity >= total_demand

    @property
    def assignments(self) -> dict[int, list[int]]:
        """The assignment of locations to vehicles in the clustering step.

        Returns:
             dict: A dictionary with labels as keys, and a list of
             vehicle that the location is assigned to as values.

        """
        return self._optimization.get("assignments", {})

    def construct_clustering_dqm(
        self, capacity_penalty_strength
    ) -> tuple[DiscreteQuadraticModel, float]:
        """Construct the DQM used for clustering.

        Args:
            capacity_penalty_strength (float): Dictates the penalty for violating vehicle capacity.

        Returns:
            DiscreteQuadraticModel, float: The DQM and offset.
        """
        dqm = DiscreteQuadraticModel()
        num_vehicles = len(self._vehicle_capacity)
        for v in self.demand:
            dqm.add_variable(num_vehicles, v)

        max_capacity = max(self._vehicle_capacity.values())
        precision = 1 + int(np.ceil(np.log2(max_capacity)))

        slacks = {
            (k, i): "s_capacity_{}_{}".format(k, i)
            for k in self._vehicle_capacity
            for i in range(precision)
        }

        for s in slacks.values():
            dqm.add_variable(2, s)

        for u, v in combinations(self.demand, r=2):
            for idk, k in enumerate(self._vehicle_capacity):
                dqm.set_quadratic_case(u, idk, v, idk, self.costs[u, v] + self.costs[v, u])

        capacity_penalty = {k: capacity_penalty_strength for k in self._vehicle_capacity}

        offset = 0
        for idk, k in enumerate(self._vehicle_capacity):
            slack_terms = [(slacks[k, i], 1, 2**i) for i in range(precision)]
            dqm.add_linear_equality_constraint(
                [(v, idk, self.demand[v]) for v in self.demand] + slack_terms,
                constant=-self._vehicle_capacity[k],
                lagrange_multiplier=capacity_penalty[k],
            )

            offset += capacity_penalty[k] * self._vehicle_capacity[k] ** 2
        return dqm, offset

    def generate_nl_model(self) -> Model:
        """Follows the NL solver formulation of the CVRP.

        Returns:
            Model: The NL Model.
        """

        # Take maxium vehicle capacity. Vehicle capacity should be updated to only allow
        # one value for all vehicles or update NL solution to allow multiple capacities.
        max_capacity = max(self._vehicle_capacity.values())
        num_vehicles = len(self._vehicles)
        all_locations = [*self._depots, *self._clients]

        # Convert demand dictionary to array
        demand = np.zeros((len(all_locations)))
        for index, client in enumerate(self.clients):
            demand[index+1] = self._demand[client]  # add 1 to skip depot

        # Generate cost/distance matrices
        distances = np.zeros((len(all_locations), len(all_locations)))
        for i, location_i in enumerate(all_locations):
            for j, location_j in enumerate(all_locations):
                if i != j:
                    distances[i, j] = self._costs[location_i, location_j]

        model = capacitated_vehicle_routing(demand, num_vehicles, max_capacity, distances)

        return model

    def parse_solution_nl(self, tolerance=1e-6) -> None:
        """Checks the solutions from the NL solver (attached to the model) and outputs the parsed ones.

        Args:
            tolerance: Absolute tolerance for solution distances in the solver objective.
        """

        model = self._optimization["nl"]

        # Take maxium vehicle capacity. Vehicle capacity should be updated to only allow
        # one value for all vehicles or update NL solution to allow multiple capacities.
        max_capacity = max(self._vehicle_capacity.values())
        num_vehicles = len(self._vehicle_capacity)

        # Convert demand dictionary to array
        demand = np.zeros((len(self._clients) + 1))
        for index, client in enumerate(self.clients):
            demand[index + 1] = self._demand[client]

        all_locations = [*self._depots, *self._clients]

        def recompute_objective(solution):
            """Compute the objective given a solution."""
            total_cost = 0
            assert len(solution) == num_vehicles

            # Compute total cost for the solution.
            for r in solution:
                if len(r) == 0:
                    continue

                for index, location in enumerate([0, *r[:-1]]):
                    total_cost += self._costs[all_locations[location], all_locations[r[index]]]

                total_cost += self._costs[
                    all_locations[r[-1]], all_locations[0]  # Go back to depot
                ]

            return total_cost

        def check_feasibility(solution):
            """Check whether the given solution is feasible"""
            assert len(solution) == num_vehicles

            for r in solution:
                if len(r) == 0:  # If route has no locations the vehicle never left the depot.
                    return False

                if demand[r].sum() > max_capacity:  # If demand exceeds capacity
                    return False

            return True

<<<<<<< HEAD

        def get_solution():
            """Extract solution and check feasibility"""
            num_states = model.states.size()
            for i in range(num_states):
                # extract the solution
                decision = next(model.iter_decisions())
                solution_candidate = [[int(v) + 1 for v in route.state(i)] for route in decision.iter_successors()]
                if not solution_candidate: continue

                solver_objective = model.objective.state(i)
                assert abs(solver_objective - recompute_objective(solution_candidate)) < tolerance

                solver_feasibility = True
                for c in model.iter_constraints():
                    if c.state(i) < 0.5:
                        solver_feasibility = False
=======
        num_states = model.states.size()
        solutions = []
        for i in range(num_states):
            # extract the solution from the route NL variables
            solution = [[int(v) + 1 for v in route.state(i)] for route in routes]
>>>>>>> 64607aa1

                # Check feasibility and if feasible, return
                assert solver_feasibility == check_feasibility(solution_candidate)
                if not solver_feasibility:
                    print(f"Sample {i} is infeasible")
                else:
                    return solution_candidate


        solution = get_solution()

        # Check that a feasible solution was found.
        if not solution:
            raise ValueError("No feasible solution found.")

        for vehicle_id, destinations in enumerate(solution):
            # Add depot and convert to node IDs.
            route = (
                [all_locations[0]]
                + [all_locations[destination] for destination in destinations]
                + [all_locations[0]]
            )
            self._paths[vehicle_id] = route
            edges = [(n, route[i + 1]) for i, n in enumerate(route[:-1])]
            self._solution[vehicle_id] = nx.DiGraph(edges)<|MERGE_RESOLUTION|>--- conflicted
+++ resolved
@@ -409,7 +409,6 @@
 
             return True
 
-<<<<<<< HEAD
 
         def get_solution():
             """Extract solution and check feasibility"""
@@ -427,13 +426,6 @@
                 for c in model.iter_constraints():
                     if c.state(i) < 0.5:
                         solver_feasibility = False
-=======
-        num_states = model.states.size()
-        solutions = []
-        for i in range(num_states):
-            # extract the solution from the route NL variables
-            solution = [[int(v) + 1 for v in route.state(i)] for route in routes]
->>>>>>> 64607aa1
 
                 # Check feasibility and if feasible, return
                 assert solver_feasibility == check_feasibility(solution_candidate)
